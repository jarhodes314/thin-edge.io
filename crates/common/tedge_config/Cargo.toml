--- conflicted
+++ resolved
@@ -13,16 +13,12 @@
 certificate = { path = "../certificate" }
 doku = "0.21.0"
 figment = { version = "0.10", features = ["env", "toml"] }
-<<<<<<< HEAD
+mqtt_channel = { path = "../mqtt_channel" }
 once_cell = "1.17"
 paste = "1.0"
-=======
-mqtt_channel = { path = "../mqtt_channel" }
->>>>>>> f732ba36
 serde = { version = "1.0", features = ["derive"] }
 serde_ignored = "0.1"
-strum = { version = "0.24.1", features = ["derive"] }
-strum_macros = { version = "0.24" }
+strum = { version = "0.24", features = ["derive"] }
 tedge_utils = { path = "../tedge_utils" }
 thiserror = "1.0"
 toml = "0.7"
