--- conflicted
+++ resolved
@@ -85,7 +85,7 @@
             .common_mosquitto_config
             .clone()
             // TODO should this be client host? or should it really be bind_address
-            .with_internal_opts(config.mqtt_port(), config.mqtt_client_host())
+            .with_internal_opts(config.mqtt_port(), config.mqtt_bind_address())
             .with_external_opts(
                 config.mqtt_external_port().ok(),
                 config.mqtt_external_bind_address().ok(),
@@ -130,15 +130,7 @@
         }
 
         if let Cloud::C8y = self.cloud {
-<<<<<<< HEAD
-            check_connected_c8y_tenant_as_configured(
-                &config.c8y_url()?,
-                config.mqtt_port(),
-                config.mqtt_bind_address(),
-            );
-=======
-            check_connected_c8y_tenant_as_configured(&config, &config.query_string(C8yUrlSetting)?);
->>>>>>> f732ba36
+            check_connected_c8y_tenant_as_configured(&config, &config.c8y_url()?);
             enable_software_management(&bridge_config, self.service_manager.as_ref());
         }
 
@@ -192,31 +184,15 @@
         }
     }
 
-<<<<<<< HEAD
-    fn check_connection(
-        &self,
-        config: &tedge_config::tedge_config_cli::new_tedge_config::NewTEdgeConfig,
-    ) -> Result<DeviceStatus, ConnectError> {
-        let port = config.mqtt_port();
-        let host = config.mqtt_client_host();
-
-=======
-    fn check_connection(&self, config: &TEdgeConfig) -> Result<DeviceStatus, ConnectError> {
->>>>>>> f732ba36
+    fn check_connection(&self, config: &NewTEdgeConfig) -> Result<DeviceStatus, ConnectError> {
         println!(
             "Sending packets to check connection. This may take up to {} seconds.\n",
             WAIT_FOR_CHECK_SECONDS
         );
         match self.cloud {
-<<<<<<< HEAD
-            Cloud::Azure => check_device_status_azure(port, host),
-            Cloud::Aws => check_device_status_aws(port, host),
-            Cloud::C8y => check_device_status_c8y(port, host),
-=======
             Cloud::Azure => check_device_status_azure(config),
             Cloud::Aws => check_device_status_aws(config),
             Cloud::C8y => check_device_status_c8y(config),
->>>>>>> f732ba36
         }
     }
 
@@ -233,19 +209,15 @@
 
 // Check the connection by using the jwt token retrieval over the mqtt.
 // If successful in getting the jwt token '71,xxxxx', the connection is established.
-fn check_device_status_c8y(port: u16, host: String) -> Result<DeviceStatus, ConnectError> {
+fn check_device_status_c8y(tedge_config: &NewTEdgeConfig) -> Result<DeviceStatus, ConnectError> {
     const C8Y_TOPIC_BUILTIN_JWT_TOKEN_DOWNSTREAM: &str = "c8y/s/dat";
     const C8Y_TOPIC_BUILTIN_JWT_TOKEN_UPSTREAM: &str = "c8y/s/uat";
     const CLIENT_ID: &str = "check_connection_c8y";
 
-<<<<<<< HEAD
-    let mut options = MqttOptions::new(CLIENT_ID, host, port);
-=======
     let mut mqtt_options = tedge_config
         .mqtt_config()?
         .with_session_name(CLIENT_ID)
         .rumqttc_options()?;
->>>>>>> f732ba36
 
     mqtt_options.set_keep_alive(RESPONSE_TIMEOUT);
     mqtt_options.set_connection_timeout(CONNECTION_TIMEOUT.as_secs());
@@ -305,7 +277,7 @@
 // Empty payload will be published to az/$iothub/twin/GET/?$rid=1, here 1 is request ID.
 // The result will be published by the iothub on the az/$iothub/twin/res/{status}/?$rid={request id}.
 // Here if the status is 200 then it's success.
-fn check_device_status_azure(tedge_config: &TEdgeConfig) -> Result<DeviceStatus, ConnectError> {
+fn check_device_status_azure(tedge_config: &NewTEdgeConfig) -> Result<DeviceStatus, ConnectError> {
     const AZURE_TOPIC_DEVICE_TWIN_DOWNSTREAM: &str = r##"az/twin/res/#"##;
     const AZURE_TOPIC_DEVICE_TWIN_UPSTREAM: &str = r#"az/twin/GET/?$rid=1"#;
     const CLIENT_ID: &str = "check_connection_az";
@@ -375,7 +347,7 @@
     }
 }
 
-fn check_device_status_aws(tedge_config: &TEdgeConfig) -> Result<DeviceStatus, ConnectError> {
+fn check_device_status_aws(tedge_config: &NewTEdgeConfig) -> Result<DeviceStatus, ConnectError> {
     const AWS_TOPIC_PUB_CHECK_CONNECTION: &str = r#"aws/test-connection"#;
     const AWS_TOPIC_SUB_CHECK_CONNECTION: &str = r#"aws/connection-success"#;
     const CLIENT_ID: &str = "check_connection_aws";
@@ -610,19 +582,12 @@
 }
 
 // To confirm the connected c8y tenant is the one that user configured.
-<<<<<<< HEAD
 fn check_connected_c8y_tenant_as_configured(
+    tedge_config: &NewTEdgeConfig,
     configured_url: &ConnectUrl,
-    port: u16,
-    host: IpAddress,
 ) {
-    match get_connected_c8y_url(port, host) {
+    match get_connected_c8y_url(tedge_config) {
         Ok(url) if url == configured_url.as_str() => {}
-=======
-fn check_connected_c8y_tenant_as_configured(tedge_config: &TEdgeConfig, configured_url: &str) {
-    match get_connected_c8y_url(tedge_config) {
-        Ok(url) if url == configured_url => {}
->>>>>>> f732ba36
         Ok(url) => println!(
             "Warning: Connecting to {}, but the configured URL is {}.\n\
             The device certificate has to be removed from the former tenant.\n",
